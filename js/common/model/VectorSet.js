--- conflicted
+++ resolved
@@ -12,12 +12,8 @@
   // modules
   const ObservableArray = require( 'AXON/ObservableArray' );
   const vectorAddition = require( 'VECTOR_ADDITION/vectorAddition' );
-<<<<<<< HEAD
+  const VectorSum = require( 'VECTOR_ADDITION/common/model/VectorSum' );
   // const VectorTypes = require( 'VECTOR_ADDITION/common/model/VectorTypes' );
-=======
-  const VectorSum = require( 'VECTOR_ADDITION/common/model/VectorSum' );
-  const VectorTypes = require( 'VECTOR_ADDITION/common/model/VectorTypes' );
->>>>>>> fd5fff83
 
   class VectorSet {
 
